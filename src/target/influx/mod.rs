--- conflicted
+++ resolved
@@ -8,13 +8,8 @@
 #[cfg(test)]
 use mockall::automock;
 use std::sync::mpsc::{sync_channel, Receiver, SyncSender};
-<<<<<<< HEAD
-use std::thread;
-use std::thread::JoinHandle;
+use tokio::task::JoinHandle;
 use url::Url;
-=======
-use tokio::task::JoinHandle;
->>>>>>> afdaf27b
 
 pub struct InfluxConfig {
     url: Url,

use crate::Number;
use paho_mqtt::Message;
<<<<<<< HEAD
use serde::{Deserialize, Serialize};
use std::collections::HashMap;
=======
>>>>>>> afdaf27b

pub(crate) mod debug;
pub(crate) mod klimalogger;
pub(crate) mod opendtu;
pub(crate) mod openmqttgateway;
pub(crate) mod shelly;

<<<<<<< HEAD
#[derive(Debug, Clone, Deserialize, Serialize)]
pub struct LogEvent {
    pub measurement: String,
    pub timestamp: i64,
    pub tags: HashMap<String, String>,
    pub fields: HashMap<String, Number>,
}

impl LogEvent {
    pub(crate) fn new_value_from_ref(
        measurement: String,
        timestamp: i64,
        tags: HashMap<&str, &str>,
        value: Number,
    ) -> Self {
        let mut fields = HashMap::new();
        fields.insert("value", value);
        Self::new_from_ref(measurement, timestamp, tags, fields)
    }

    pub(crate) fn new_from_ref(
        measurement: String,
        timestamp: i64,
        tags: HashMap<&str, &str>,
        fields: HashMap<&str, Number>,
    ) -> Self {
        let tags = tags
            .into_iter()
            .map(|(k, v)| (k.to_string(), v.to_string()))
            .collect();
        let fields = fields
            .into_iter()
            .map(|(k, v)| (k.to_string(), v))
            .collect();

        Self::new(measurement, timestamp, tags, fields)
    }

    pub(crate) fn new(
        measurement: String,
        timestamp: i64,
        tags: HashMap<String, String>,
        fields: HashMap<String, Number>,
    ) -> Self {
        Self {
            measurement,
            timestamp,
            tags,
            fields,
        }
    }
}

=======
>>>>>>> afdaf27b
pub trait CheckMessage {
    fn check_message(&mut self, msg: &Message);
    
    fn checked_count(&self) -> u64;
}<|MERGE_RESOLUTION|>--- conflicted
+++ resolved
@@ -1,10 +1,7 @@
 use crate::Number;
 use paho_mqtt::Message;
-<<<<<<< HEAD
 use serde::{Deserialize, Serialize};
 use std::collections::HashMap;
-=======
->>>>>>> afdaf27b
 
 pub(crate) mod debug;
 pub(crate) mod klimalogger;
@@ -12,7 +9,6 @@
 pub(crate) mod openmqttgateway;
 pub(crate) mod shelly;
 
-<<<<<<< HEAD
 #[derive(Debug, Clone, Deserialize, Serialize)]
 pub struct LogEvent {
     pub measurement: String,
@@ -66,10 +62,8 @@
     }
 }
 
-=======
->>>>>>> afdaf27b
 pub trait CheckMessage {
     fn check_message(&mut self, msg: &Message);
-    
+
     fn checked_count(&self) -> u64;
 }
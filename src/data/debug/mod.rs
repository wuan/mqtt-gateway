--- conflicted
+++ resolved
@@ -1,24 +1,15 @@
-<<<<<<< HEAD
 
-=======
->>>>>>> afdaf27b
 use crate::config::Target;
 use crate::data::CheckMessage;
 use log::{info, warn};
 use paho_mqtt::Message;
 use std::sync::{Arc, Mutex};
-<<<<<<< HEAD
-use std::thread::JoinHandle;
-
-pub struct DebugLogger {}
-=======
 use std::sync::atomic::{AtomicU64, Ordering};
 use tokio::task::JoinHandle;
 
 pub struct DebugLogger {
     checked_count: AtomicU64,
 }
->>>>>>> afdaf27b
 
 impl DebugLogger {
     pub(crate) fn new() -> Self {
